--- conflicted
+++ resolved
@@ -1,13 +1,3 @@
-<<<<<<< HEAD
-# covid19-detection-xray-chest
-It is a classifier repository which uses a NN model that is trained on X-ray chest images. 
-
-### Different Input Sizes
-On 100
-* 299x299: 87.68% accuracy
-* 128x128: 94.63% Accuracy on Test Dataset
-* 64x64:  94.37% accuracy
-=======
 # A Shallow CNN for COVID-19 Detection using Preprocessed CXR Images
 It is a convolutional neural network which classifies chest x-rays images as if they are COVID-19 positive or not. Chest x-ray images firstly preprocessed with a max-min normalizator and contrast limited adaptive histogram equalizator, and then fed into the network. The accuracy results on the test dataset with 128x128 images are 94.63%.
 
@@ -22,5 +12,4 @@
 - Max Pooling Layer with 2x2 Kernel, with 2x2 Stride.
 - Dense layer with 128 neurons and ReLU activation.
 - Dense layer with 10 neurons and ReLU activation.
-- Dense layer with 1 neuron and sigmoid activation.
->>>>>>> b3593419
+- Dense layer with 1 neuron and sigmoid activation.